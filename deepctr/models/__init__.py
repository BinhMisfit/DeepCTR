from .afm import AFM
from .autoint import AutoInt
from .ccpm import CCPM
from .dcn import DCN
from .dcnmix import DCNMix
from .deepfm import DeepFM
from .dien import DIEN
from .din import DIN
from .fnn import FNN
from .mlr import MLR
from .onn import ONN
from .onn import ONN as NFFM
from .nfm import NFM
from .pnn import PNN
from .wdl import WDL
from .xdeepfm import xDeepFM
from .fgcnn import FGCNN
from .dsin import DSIN
from .fibinet import FiBiNET
from .flen import FLEN
from .fwfm import FwFM
from .deepfefm import DeepFEFM

<<<<<<< HEAD
__all__ = ["AFM", "CCPM","DCN", "MLR",  "DeepFM", "MLR", "NFM", "DIN", "DIEN", "FNN", "PNN",
           "WDL", "xDeepFM", "AutoInt", "ONN", "FGCNN", "DSIN", "FiBiNET", 'FLEN', "FwFM", "DeepFEFM"]
=======
__all__ = ["AFM", "CCPM", "DCN", "DCNMix", "MLR",  "DeepFM", "MLR", "NFM", "DIN", "DIEN", "FNN", "PNN",
           "WDL", "xDeepFM", "AutoInt", "ONN", "FGCNN", "DSIN", "FiBiNET", 'FLEN', "FwFM"]
>>>>>>> f937aea4
<|MERGE_RESOLUTION|>--- conflicted
+++ resolved
@@ -21,10 +21,5 @@
 from .fwfm import FwFM
 from .deepfefm import DeepFEFM
 
-<<<<<<< HEAD
-__all__ = ["AFM", "CCPM","DCN", "MLR",  "DeepFM", "MLR", "NFM", "DIN", "DIEN", "FNN", "PNN",
-           "WDL", "xDeepFM", "AutoInt", "ONN", "FGCNN", "DSIN", "FiBiNET", 'FLEN', "FwFM", "DeepFEFM"]
-=======
-__all__ = ["AFM", "CCPM", "DCN", "DCNMix", "MLR",  "DeepFM", "MLR", "NFM", "DIN", "DIEN", "FNN", "PNN",
-           "WDL", "xDeepFM", "AutoInt", "ONN", "FGCNN", "DSIN", "FiBiNET", 'FLEN', "FwFM"]
->>>>>>> f937aea4
+__all__ = ["AFM", "CCPM","DCN", "DCNMix", "MLR",  "DeepFM", "MLR", "NFM", "DIN", "DIEN", "FNN", "PNN",
+           "WDL", "xDeepFM", "AutoInt", "ONN", "FGCNN", "DSIN", "FiBiNET", 'FLEN', "FwFM", "DeepFEFM"]